import { Subject } from 'rxjs/Rx';
import * as serialport from 'serialport';
import * as ayb from 'all-your-base';
import actions from './actions';

export default class WaterRower {
    port: serialport.SerialPort;
    data$: Subject<string> = new Subject<string>();

    private distance_l = 0;
    private distance_h = 0;
    private strokeRate = 0;
    private speed_l = 0;
    private speed_h = 0;
    private clock = 0;

<<<<<<< HEAD
    constructor(options?: WaterRowerOptions) {
        let portName = options.portName;
        let baudRate = options.baudRate || 19200;
        let refreshRate = options.refreshRate || 200;


        if (options.simulationMode) {
            //TODO: implement simulation mode
        }
        else {
            if (!portName) throw "A port name is required";

            // setup the serial port
            this.port = new serialport.SerialPort(portName, {
                baudrate: baudRate,
                disconnectedCallback: function () { console.log('disconnected'); },
                parser: serialport.parsers.readline("\n")
            });

            // setup port events
            this.port.on('open', function () {
                console.log(`A connection to the WaterRower has been established on ${portName}`);

                this.initialize(); //start things off
                this.setDisplayUnits(); //change the display to meters
                this.reset(); //reset the waterrower 

                setInterval(function () {
                    this.requestDistance();
                    this.requestSpeed();
                    this.requestClock();
                }, refreshRate);
            });

            this.port.on('data', d => this.data$.next(d));
            this.port.on('closed', () => console.log('connection closed'));
            this.port.on('error', err => console.log('Please plug in your WaterRower and start again...'));

        }
=======
    constructor(options?:WaterRowerOptions) {
        let portName = options.portName || config.portName;
        let baudRate = options.baudRate || config.baudRate || 19200;
        let refreshRate = options.refreshRate || config.refreshRate || 200;

        if(!portName) throw "A port name is required";
        
        // setup the serial port
        this.port = new serialport.SerialPort(portName, {
            baudrate: baudRate,
            disconnectedCallback: function () { console.log('disconnected'); },
            parser: serialport.parsers.readline("\n")
        });

        // when the port opens, initialize it
        this.port.on('open', () => {
            console.log(`A connection to the WaterRower has been established on ${portName}`);

            this.initialize(); //start things off
            this.setDisplayUnits(); //change the display to meters
            this.reset(); //reset the waterrower 

            setInterval(() => {
                this.requestDistance();
                this.requestSpeed();
                this.requestClock();
            }, refreshRate);
        });

        //when data comes in from the serial port, push it into our Rx Subject
        this.port.on('data', d => this.data$.next(d));
>>>>>>> f4bb8cf0

        //when a message is received, apply the appropriate action
        this.data$.subscribe(d => {
            actions.forEach(function (a) {
                var matches = a.pattern.exec(d);
                if (matches && a.action) a.action(matches);
            });
        })
    }

    /// initialize the connection    
    initialize() {
        this.send('USB');
    }

    /// send a serial message
    private send(value) {
        this.port.write(value + '\r\n');
    }

    /// get current data
    get data() {
        return {
            distance: ayb.hexToDec(this.distance_h + '' + this.distance_l),
            strokeRate: ayb.hexToDec(this.strokeRate.toString()),
            speed: ayb.hexToDec(this.speed_h + '' + this.speed_l),
            clock: ayb.hexToDec(this.clock.toString()),
        }
    }

    /// reset console
    reset() {
        this.send('RESET'); //reset the waterrower 
    }

    /// set up new workout session on the WR with set distance
    startWorkout(options: StartWorkoutOptions) {
        this.send('WSI1' + ayb.decToHex(options.distance));
    }

    /// request distance data
    requestDistance() {
        this.send('IRS055'); //low byte of distance (m)
        this.send('IRS056'); //hi byte of distance (m)
    }

    /// request speed data
    requestSpeed() {
        this.send('IRS14A'); //low byte of average speed (m/s)
        this.send('IRS14B'); //hi byte of average speed (m/s)
    }

    /// request clock data
    requestClock() {
        this.send('IRS1E1'); //clock seconds
    }

    /// change the display to meters
    private setDisplayUnits() {
        this.send('DDME');
    }

}

export interface WaterRowerOptions {
    portName: string;
    baudRate?: number;
    refreshRate?: number;
    simulationMode?: boolean;
}

export interface StartWorkoutOptions {
    distance: number;
}<|MERGE_RESOLUTION|>--- conflicted
+++ resolved
@@ -14,7 +14,6 @@
     private speed_h = 0;
     private clock = 0;
 
-<<<<<<< HEAD
     constructor(options?: WaterRowerOptions) {
         let portName = options.portName;
         let baudRate = options.baudRate || 19200;
@@ -35,14 +34,14 @@
             });
 
             // setup port events
-            this.port.on('open', function () {
+        this.port.on('open', () => {
                 console.log(`A connection to the WaterRower has been established on ${portName}`);
 
                 this.initialize(); //start things off
                 this.setDisplayUnits(); //change the display to meters
                 this.reset(); //reset the waterrower 
 
-                setInterval(function () {
+            setInterval(() => {
                     this.requestDistance();
                     this.requestSpeed();
                     this.requestClock();
@@ -54,39 +53,6 @@
             this.port.on('error', err => console.log('Please plug in your WaterRower and start again...'));
 
         }
-=======
-    constructor(options?:WaterRowerOptions) {
-        let portName = options.portName || config.portName;
-        let baudRate = options.baudRate || config.baudRate || 19200;
-        let refreshRate = options.refreshRate || config.refreshRate || 200;
-
-        if(!portName) throw "A port name is required";
-        
-        // setup the serial port
-        this.port = new serialport.SerialPort(portName, {
-            baudrate: baudRate,
-            disconnectedCallback: function () { console.log('disconnected'); },
-            parser: serialport.parsers.readline("\n")
-        });
-
-        // when the port opens, initialize it
-        this.port.on('open', () => {
-            console.log(`A connection to the WaterRower has been established on ${portName}`);
-
-            this.initialize(); //start things off
-            this.setDisplayUnits(); //change the display to meters
-            this.reset(); //reset the waterrower 
-
-            setInterval(() => {
-                this.requestDistance();
-                this.requestSpeed();
-                this.requestClock();
-            }, refreshRate);
-        });
-
-        //when data comes in from the serial port, push it into our Rx Subject
-        this.port.on('data', d => this.data$.next(d));
->>>>>>> f4bb8cf0
 
         //when a message is received, apply the appropriate action
         this.data$.subscribe(d => {
