Talk to your WaterRower!

This project is being actively developed. It is stable and working as it is, but there's still more that can be added for more communication with the WaterRower device. Please jump in with contributions. Pull requests are welcome.

`waterrower` gives you two ways to subscribe to data changes - the EventEmitter pattern and Rx.js. The former is very familiar and works fine. The latter allows you to do some interesting things since data changes are an Rx stream. If you haven't worked with Rx.js yet, don't worry. As you can see in the example below, it's very easy.

This project was initially created to support the [Waterbug](http://github.com/codefoster/waterbug) project.

The current version 0.2.0 has some significant changes. It's much better. Instead of certain rowing session values (i.e. distance) being available by calling specific functions, any session values (that are defined in the datapoints.ts file) can be requested. I'll explain more in context below.

## Installation

In your terminal...
```
npm install waterrower --save

```
In your project code...
```
import { WaterRower } from 'waterrower';
let waterrower = new WaterRower();
```

## Example Usage

Here's the simplest case...
```
import { WaterRower } from 'waterrower';
let waterrower = new WaterRower();
waterrower.on('data', d => {
    // access the value that just changed using d
    // or access any of the other datapoints using waterrower.readDataPoint('<datapointName>');
});
```
In this simple example we've left the port off and let the waterrower module discover it for us.

If you want to do setup stuff to the WaterRower such as reset the console and then start a distance workout, you need to do that _after_ the unit is initialized. Use the following event...
```
waterrower.on('initialized', () => {
    waterrower.reset();
});
```

If you would prefer, you can directly access the observable properties available on the module. `waterrower.reads$` observes all serial messages that come from the WaterRower. `waterrower.datapoints$` is a filter and map of `reads$` and includes only the datapoints (memory location values).

Here's how you would do that...
```
import { WaterRower } from 'waterrower';
import { Observable } from 'rxjs/Rx';
let waterrower = new WaterRower();

// respond to the waterrower sending data
waterrower.datapoints$.subscribe(d => {
    // access the value that just changed using d
    // or access any of the other datapoints using waterrower.readDataPoint('<datapointName>');
});
```

If you want to access all of the PING messages that come from the WaterRower for some reason, you could use...
```
waterrower.reads$
    .filter(r => r.type === 'ping')
    .subscribe(r => {
        // ping
    });
```
## API Reference

###`WaterRower()` (constructor)
Takes an `options` parameter that must at minimum have a portName. Options are specified in `WaterRowerOptions` (documented below).

###`reads$`
This is the Rx stream that fires whenever the WaterRower sends any serial message. You can check the pdf documentation distributed by WaterRower to see all valid messages. Read messages have a type and are thus easy to filter. They also have a value property with the data portion of the message.
     
###`datapoints$`
This is simply a filter of the reads$ stream containing only the datapoint messages.

See example `datapoints$.subscribe` above.

###`on()`
`on()` is the typical means of subscribing to node EventEmitter events. Valid events for waterrower are...

`on('initiazed', d => {...})` fires when the port connection to the WaterRower has been established, an initialization message has been sent, and the unit has responded with its "hardware type" message (`_WR_`). 

`on('data', d => {...})` fires whenever a datapoint value changes. When the rower goes 1 more meter and his total distance changes from 237 to 238, for instance, this event will fire. 

###`reset()`
Send a signal to the WaterRower to reset. You'll hear your WaterRower beep and the numbers will flash ready for activity to begin. 

###`defineDistanceWorkout(distance: number, units: Units)`
Initiates a distance workout on the WaterRower. Accepts `distance` and `units` parameters (units defaults to Meters).

###`defineDurationWorkout(seconds: number)`
Initiates a duration workout on the WaterRower. Accepts the number of seconds for the new workout. 

###`requestDataPoint(name: string)`
Asks the WaterRower to send the value for a the datapoint with the given name. The returned value happens in a completely separate serial message, so it is not returned by this function. Rather, after issuing this request, you would use `readDataPoint` to get the new value. Note that you should only need to do this if the `options.refreshRate` is set to `0` and thus the module is not configured to poll the waterrower on a regular interval. When the module is configured (as it is by default) with an options.refreshRate value > 0, you should only ever need to `readDataPoint` whenever you are not subscribed.

###`requestAll()`
Asks the WaterRower to send all datapoint values.

###`readDataPoint(name: string)`
Gets the current value of a single datapoint based on the name provided. This does not request the latest value, but will be current if the module is refreshing (`options.refreshRate > 0`). If it is not, then the `requestDataPoint` method should be called prior to this and a short time waited before reading.

###`readAll()`
Composes all of the current datapoint values into a single object and returns. 

###`displaySetDistance(units: Units)`
Change the distance display units. See Units for possible values.

###`displaySetIntensity(option: IntensityDisplayOptions)`
Change the intensity display. See IntensityDisplayOptions for possible values.

###`displaySetAverageIntensity(option: AverageIntensityDisplayOptions)`
Change the average intensity display. See AverageIntensityDisplayOptions for possible values.

###WaterRowerOptions Interface
These are the options that you can pass to the WaterRower constructor. None of the options are required.

<<<<<<< HEAD
`baudRate`, `refreshRate`, and `simulationMode` have defaults and are optional.
=======
`baudRate` and `refreshRate` have defaults and are optional.

If `portName` is omitted then the waterrower module will automatically attempt to discover the port that the WaterRower is on.
>>>>>>> 17dde48a
```
let waterrower = new WaterRower({
  portName:'/dev/ttyACM0', //or perhaps 'COM6'
  baudRate:19200,
  refreshRate:1000
})
```

###IntensityDisplayOptions Enum
This enum defines the possible values you can send to the `displaySetIntensity` method.
```
<<<<<<< HEAD
BTW, I have plans to program the module to discover the port automatically, but for now, you have to pass it in as an option when you create the WaterRower object.

###StartWorkoutOptions
These are the options you can send to the `startWorkout()` method. Currently only distance workouts are supported.
=======
this.displaySetIntensity(IntensityDisplayOptions.MetersPerSecond);
>>>>>>> 17dde48a
```

###AverageIntensityDisplayOptions Enum
This enum defines the possible values you can send to the `displaySetAverageIntensity` method.

Possible values are: `AverageMetersPerSecond`,`AverageMPH`,`_500m`, and `_2km`

```
this.displaySetIntensity(AverageIntensityDisplayOptions.AverageMetersPerSecond);
```

###Units Enum
This enum defines the possible values you can send to the `displaySetAverageIntensity` method.

Possible values are: `Meters`, `Miles`, `Kilometers`, and `Strokes`

To use the Units, you have to import the Units interface from the waterrower module.
```
import { WaterRower, Units } from 'waterrower';
...
this.defineDistanceWorkout(500, Units.Meters);
```

###DataPoint Interface
The DataPoint interface constitutes a type for the objects in the datapoints.ts file and the type returned in the `datapoints$` stream.

```
export interface DataPoint {
    name?: string,
    address: string,
    length: string,
    value: any
}
```

## Known Issues

See the [issues](http://github.com/codefoster/waterrower/issues) on GitHub for a complete list of issues, and feel free to submit some yourself either for bugs or feature requests.

<<<<<<< HEAD
## License

Apache 2.0

## Contributors
Big thanks to [redoPop](https://github.com/redoPop) for the recent contributions to the waterrower project!
=======

## License

Apache 2.0
>>>>>>> 17dde48a
<|MERGE_RESOLUTION|>--- conflicted
+++ resolved
@@ -117,13 +117,9 @@
 ###WaterRowerOptions Interface
 These are the options that you can pass to the WaterRower constructor. None of the options are required.
 
-<<<<<<< HEAD
-`baudRate`, `refreshRate`, and `simulationMode` have defaults and are optional.
-=======
 `baudRate` and `refreshRate` have defaults and are optional.
 
 If `portName` is omitted then the waterrower module will automatically attempt to discover the port that the WaterRower is on.
->>>>>>> 17dde48a
 ```
 let waterrower = new WaterRower({
   portName:'/dev/ttyACM0', //or perhaps 'COM6'
@@ -135,14 +131,7 @@
 ###IntensityDisplayOptions Enum
 This enum defines the possible values you can send to the `displaySetIntensity` method.
 ```
-<<<<<<< HEAD
-BTW, I have plans to program the module to discover the port automatically, but for now, you have to pass it in as an option when you create the WaterRower object.
-
-###StartWorkoutOptions
-These are the options you can send to the `startWorkout()` method. Currently only distance workouts are supported.
-=======
 this.displaySetIntensity(IntensityDisplayOptions.MetersPerSecond);
->>>>>>> 17dde48a
 ```
 
 ###AverageIntensityDisplayOptions Enum
@@ -182,16 +171,10 @@
 
 See the [issues](http://github.com/codefoster/waterrower/issues) on GitHub for a complete list of issues, and feel free to submit some yourself either for bugs or feature requests.
 
-<<<<<<< HEAD
+
 ## License
 
 Apache 2.0
 
 ## Contributors
-Big thanks to [redoPop](https://github.com/redoPop) for the recent contributions to the waterrower project!
-=======
-
-## License
-
-Apache 2.0
->>>>>>> 17dde48a
+Big thanks to [redoPop](https://github.com/redoPop) for the recent contributions to the waterrower project!